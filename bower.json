--- conflicted
+++ resolved
@@ -28,15 +28,10 @@
     "purescript-node-fs-aff": "^5.0.0",
     "purescript-console": "^3.0.0",
     "purescript-string-parsers": "^3.0.1",
-<<<<<<< HEAD
-    "purescript-web3": "f-o-a-m/purescript-web3#num",
+    "purescript-web3": "^0.20.0",
     "purescript-mkdirp": "^0.3.0",
     "purescript-fixed-points": "^4.0.0",
     "purescript-record-extra": "^0.3.0"
-=======
-    "purescript-web3": "^0.20.0",
-    "purescript-mkdirp": "^0.3.0"
->>>>>>> 12ac9a4d
   },
   "devDependencies": {
     "purescript-spec": "^2.0.0",
